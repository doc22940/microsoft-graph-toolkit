--- conflicted
+++ resolved
@@ -214,9 +214,6 @@
       }
 
       try {
-        const graph = provider.graph.forComponent(this);
-<<<<<<< HEAD
-
         let uri = this.resource;
         let delta = false;
 
@@ -226,10 +223,8 @@
           delta = true;
         }
 
-        let request = graph.client.api(uri).version(this.version);
-=======
+        const graph = provider.graph.forComponent(this);
         let request = graph.api(this.resource).version(this.version);
->>>>>>> 5e5d52b0
 
         if (this.scopes && this.scopes.length) {
           request = request.middlewareOptions(prepScopes(...this.scopes));
