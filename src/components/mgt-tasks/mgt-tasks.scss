/**
 * -------------------------------------------------------------------------------------------
 * Copyright (c) Microsoft Corporation.  All Rights Reserved.  Licensed under the MIT License.
 * See License in the project root for license information.
 * -------------------------------------------------------------------------------------------
 */

@import '../../styles/shared-styles.scss';
@import '../../../node_modules/office-ui-fabric-core/dist/sass/References';

mgt-tasks,
:host {
  font-family: var(--default-font-family, 'Segoe UI');
  display: flex;
  flex-direction: column;
  background-color: var(--tasks-background-color, #f8f8f8);
  padding: var(--tasks-padding, 12px);
}

mgt-tasks .TaskIcon,
:host .TaskIcon {
  font-family: 'FabricMDL2Icons';
  user-select: none;
  -moz-user-select: none;
  -ms-user-select: none;
  margin-right: 8px;
}

mgt-tasks .Header,
:host .Header {
  padding: var(--tasks-header-padding, 0);
  margin: var(--tasks-header-margin, 0 0 12px 0);
}

mgt-tasks .TaskIcon.Divider,
:host .TaskIcon.Divider {
  vertical-align: initial;
  margin: 0 12px;
  font-size: 16px;
}

mgt-tasks .Header,
:host .Header {
  padding: var(--tasks-title-padding, 0);
  display: flex;
  align-items: center;
}

mgt-tasks select,
:host select {
  font-family: var(--default-font-family, 'Segoe UI');
  border: none;
  -moz-appearance: none;
  -webkit-appearance: none;
  cursor: pointer;
}

mgt-tasks select::-ms-expand,
:host select::-ms-expand {
  display: none;
}

mgt-tasks select,
:host select,
mgt-tasks .Header .PlanTitle,
:host .Header .PlanTitle {
  font-family: var(--default-font-family, 'Segoe UI');
  font-size: var(--tasks-plan-title-font-size, 1.1em);
  padding: var(--tasks-plan-title-padding, 5px);
}

mgt-tasks .Header .AddBar,
:host .Header .AddBar {
  display: flex;
}

mgt-tasks .Header .AddBar .AddBarItem,
:host .Header .AddBar .AddBarItem {
  flex: 1 1 auto;
}

mgt-tasks .Header .NewTaskDue,
:host .Header .NewTaskDue {
  display: flex;
}

mgt-tasks .Header .NewTaskDue input,
:host .Header .NewTaskDue input {
  flex: 1 1 auto;
}

mgt-tasks .Header .TitleCont,
:host .Header .TitleCont {
  flex: 1 1 auto;
  display: flex;
  align-items: center;
  height: var(--tasks-new-button-height, 34px);
}

mgt-tasks .Header .NewTaskButton,
:host .Header .NewTaskButton {
  flex: 0 0 auto;
  display: flex;
  justify-content: center;
  align-items: center;

  // width: var(--task-new-button-width, 90px);
  height: var(--tasks-new-button-height, 32px);
  border-radius: 2px;
  padding: 0 20px;

  background: var(--tasks-new-button-background, $ms-color-communicationPrimary);
  border: var(--tasks-new-button-border, solid 1px rgba(0, 0, 0, 0));
  color: var(--tasks-new-button-color, #ffffff);

  user-select: none;
  -moz-user-select: none;
  -ms-user-select: none;

  cursor: pointer;

  span {
    font-size: 14px;
    font-weight: 600;
    letter-spacing: 0.1px;
    line-height: 14px;
  }
}

mgt-tasks .Header .NewTaskButton:hover,
:host .Header .NewTaskButton:hover {
  background: var(--tasks-new-button-hover-background, $ms-color-communicationShade10);
}

mgt-tasks .Header .NewTaskButton:active,
:host .Header .NewTaskButton:active {
  background: var(--tasks-new-button-active-background, $ms-color-communicationShade20);
}

mgt-tasks,
:host {
  .Task {
    position: relative;
    margin: var(--task-margin, 0 0 18px 0);
    padding: var(--task-padding, 0 0 0 0);
    background-color: var(--task-background, white);
    // box-shadow: var(--task-box-shadow, 0 0 0 1px rgba(0, 0, 0, 0.08));

    .TaskContent {
      display: flex;

      .Divider {
        position: absolute;
        height: 2px;
        left: 0;
        right: 0;
        bottom: 0;
        background-color: $ms-color-gray30;
      }

      .TaskDetailsContainer {
        flex: 1;
        display: grid;
        grid-template-columns: auto 1fr;
        grid-template-rows: auto auto auto auto;
        row-gap: 8px;
        column-gap: 24px;
        justify-content: space-between;
        align-items: center;

        color: var(--task-detail-color, $ms-color-gray130);
        font-size: 12px;
        font-weight: 600;
        white-space: nowrap;
        margin: 10px 0;

        .TaskDetail {
          width: 100%;
          height: 100%;
          margin: auto;

          display: flex;
          justify-content: flex-start;
          align-items: center;
        }

        .TaskTitle {
          color: var(--task-title-color, $ms-color-gray160);
          font-size: 14px;
          font-weight: 600;
          width: 240px;
          padding: 12.5px 0 0 0;
          grid-row: 1;
          grid-column: 1 / 3;
        }

        .TaskGroup {
          min-height: 24px;

          grid-row: 2;
          grid-column: 1;
        }

        .TaskBucket {
          min-height: 24px;

          grid-row: 2;
          grid-column: 2;
        }

        .TaskAssignee {
          grid-row: 3;
          grid-column: 1;

          mgt-people {
            --list-margin: 0;
          }
        }

        .TaskDue {
          justify-content: flex-end;
          align-items: flex-start;

          grid-row: 4;
          grid-column: 1 / 3;
          margin-bottom: 10px;
        }

        @media (min-width: 768px) {
          grid-template-columns: 1fr 0.5fr 1fr 0.5fr;
          grid-template-rows: auto auto;

          .TaskTitle {
            grid-row: 1;
            grid-column: 1 / 5;
          }

          .TaskGroup {
            grid-row: 2;
            grid-column: 1;
          }

          .TaskBucket {
            grid-row: 2;
            grid-column: 2;
          }

          .TaskAssignee {
            grid-row: 2;
            grid-column: 3;
          }

          .TaskDue {
            justify-content: flex-start;
            align-items: center;

            grid-row: 2;
            grid-column: 4;
          }
<<<<<<< HEAD
        }

        @media (min-width: 1200px) {
          grid-template-columns: 2fr 1fr 0.5fr 1fr 0.5fr;
          grid-template-rows: auto;

          .TaskTitle {
            padding: 0;

            grid-row: 1;
            grid-column: 1;
          }

          .TaskGroup {
            grid-row: 1;
            grid-column: 2;
          }

          .TaskBucket {
            grid-row: 1;
            grid-column: 3;
          }

          .TaskAssignee {
            grid-row: 1;
            grid-column: 4;
          }

          .TaskDue {
            justify-content: flex-start;
            align-items: center;

            grid-row: 1;
            grid-column: 5;
=======
          .Picker {
            background-color: white;
            box-shadow: 0 3px 7px rgba(0, 0, 0, 0.3);
            -webkit-background-clip: padding-box;
            -moz-background-clip: padding-box;
            background-clip: padding-box;
            width: 350px;
            color: var(--task-detail-color, black);
            margin: 8px;
            mgt-people-picker {
              --separator-margin: 0px 10px 0px 10px;
            }
>>>>>>> 7f8a450d
          }
        }

        svg {
          vertical-align: middle;
          margin-right: 4px;
        }
        span,
        select {
          vertical-align: middle;
        }

        .TaskIcon {
          color: $ms-color-gray120;
          margin: var(--task-detail-icon-margin 0 8px 0 0);
        }
        mgt-people {
          color: var(--task-detail-color, black);
          font-size: 16px;
        }

        mgt-person {
          display: inline-block;
        }
        .Picker {
          background-color: white;
          display: block;
          position: absolute;
          box-shadow: 0 3px 7px rgba(0, 0, 0, 0.3);
          -webkit-background-clip: padding-box;
          -moz-background-clip: padding-box;
          background-clip: padding-box;
          width: 450px;
          color: var(--task-detail-color, black);
          z-index: 1;
          mgt-people-picker {
            --separator-margin: 0px 10px 0px 10px;
          }
          &.Hidden {
            display: none;
          }
        }

        input,
        select {
          color: var(--task-detail-color, #767676);
          font-size: 0.9em;
        }
      }

      @media (min-width: 768px) {
        .TaskDetailsContainer {
          margin: 10px 0 20px 0;
        }
      }

      @media (min-width: 1200px) {
        .TaskDetailsContainer {
          margin: 10px 0;
        }
      }
    }
    .TaskHeader {
      display: flex;
      justify-content: center;
      color: var(--task-header-color, #333333);
      margin: var(--task-header-margin, 0 0 0 10px);
    }

    &.ReadOnly {
      .TaskCheckContainer {
        cursor: default;
      }
    }

    &.Complete {
      background: var(--task-complete-background, $ms-color-gray30);
      // border-color: var(--task-complete-border, #e2e2e2);
      // .TaskHeader {
      //   color: var(--task-complete-header-color, #959595);
      // }
      // .TaskDetails {
      //   color: var(--task-complete-detail-color #b0b0b0);

      //   .TaskIcon {
      //     color: var(--task-compete-detail-icon-color, #959595);
      //   }
      // }
    }

    &.NewTask {
      margin: var(--task-new-margin, var(--task-margin, 0 10px 10px 10px));
      display: flex;
      flex-direction: row;
      .SelfAssign {
        display: none;
      }
      .AssignTo {
        border: 0;
        background: none;
      }
      .FakeCheckBox {
        width: 15px;
        height: 15px;
        cursor: pointer;
        margin: 0 5px 0 5px;
        &::after {
          font-family: 'FabricMDL2Icons';
          content: '\uE739';
        }
        & ~ :checked {
          font-family: 'FabricMDL2Icons';
          content: '\uE73A';
        }
      }
      .TaskContent {
        flex: 1 1 auto;
        align-content: center;
        vertical-align: middle;
        margin: 0 0 0 12px;

        .TaskDetailsContainer {
          margin: 0;

          .TaskTitle {
            max-width: none;
            input {
              flex: 1 0 auto;
              font-family: var(--default-font-family, 'Segoe UI');
              margin: var(--task-new-input-margin, 16px 0 0 0);
              padding: var(--task-new-input-padding, 7px);
              font-size: var(--task-new-input-font-size, 1em);
              border: var(--task-new-border, none);
              width: 100%;
            }

            input:active {
              border: var(--task-new-input-active-border, none);
            }
          }

          hr {
            border: var(--task-new-line-border, solid 1px #d8d8d8);
            margin: 0;
          }

          .TaskDetails {
            flex: 1 0 auto;
            margin: 14px 0 14px 4px;

            .TaskPeople label {
              display: flex;
              align-content: center;
              align-items: center;
            }

            select,
            input {
              font-family: var(--default-font-family, 'Segoe UI');
              border: var(--task-new-select-border, none);
              padding: 0 10px;
            }
          }
        }
      }

      .TaskAddButtonContainer {
        flex: 0 0 auto;
        display: flex;
        align-content: center;
        align-items: center;

        .TaskAdd,
        .TaskCancel {
          height: 100%;
          max-width: 50px;
          min-width: 50px;
          flex: 1 1 auto;
          justify-content: center;
          align-items: center;
          display: flex;
          cursor: pointer;
          color: white;
        }

        .TaskAdd {
          background: var(--task-new-add-button-background, #0078d4);
        }

        .TaskCancel {
          font-family: var(--default-font-family, 'Segoe UI');
          color: var(--task-new-cancel-button-color, gray);
          margin: 0px 20px 0px 32px;
        }

        &.Disabled .TaskAdd {
          background: var(--task-new-add-button-disabled-background, #eaeaea);
          cursor: default;
        }
      }
    }

    .TaskCheckContainer {
      font-family: 'FabricMDL2Icons';
      display: inline-block;
      border-radius: 50%;
      color: white;
      cursor: pointer;
      display: flex;
      align-items: flex-start;
      margin: 21px 10px 20px 20px;

      user-select: none;
      -moz-user-select: none;
      -ms-user-select: none;
      &.Complete {
        .TaskCheck {
          background-color: $ms-color-sharedGreenCyan10;
          border: solid 1px white;
        }
      }
    }

    .TaskCheck {
      font-family: 'FabricMDL2Icons';
      font-size: 12px;
      display: inline-block;
      width: 18px;
      height: 18px;
      border-radius: 50%;
      border: solid 1px $ms-color-gray120;
      color: white;
      display: flex;
      justify-content: center;
      align-items: center;

      user-select: none;
      -moz-user-select: none;
      -ms-user-select: none;
      &.Loading {
        color: black;
        animation: rotateIcon 2s infinite linear;
      }
    }

    &.LoadingTask {
      .TaskCheckContainer {
        cursor: default;
      }
      .TaskCheck {
        background: #f2f2f2;
        border-color: #f2f2f2;
        cursor: default;
      }
      .TaskHeader {
        justify-content: flex-start;
        justify-items: flex-start;
      }
      .TaskDetailIcon {
        width: 16px;
        height: 16px;
        margin: 5px;
        background: #f2f2f2;
      }
      .TaskTitle {
        background: #f2f2f2;
        height: 20px;
      }
      .TaskDetail {
        margin-right: 12px;
        display: flex;
        flex-direction: row;
        align-items: center;
      }
      .TaskDetailName {
        width: 81px;
        height: 10px;
        background: #f2f2f2;
      }
    }

    .TaskOptions {
      cursor: pointer;
      user-select: none;
      -moz-user-select: none;
      -ms-user-select: none;
      margin: 12px 8px 0 0;
    }
  }
  .LoadingHeader {
    max-width: 90px;
    width: 100%;
    height: 20px;
    background: #f2f2f2;
  }
}

@keyframes rotateIcon {
  from {
    transform: rotate(0deg);
  }
  to {
    transform: rotate(360deg);
  }
}<|MERGE_RESOLUTION|>--- conflicted
+++ resolved
@@ -257,7 +257,6 @@
             grid-row: 2;
             grid-column: 4;
           }
-<<<<<<< HEAD
         }
 
         @media (min-width: 1200px) {
@@ -292,20 +291,6 @@
 
             grid-row: 1;
             grid-column: 5;
-=======
-          .Picker {
-            background-color: white;
-            box-shadow: 0 3px 7px rgba(0, 0, 0, 0.3);
-            -webkit-background-clip: padding-box;
-            -moz-background-clip: padding-box;
-            background-clip: padding-box;
-            width: 350px;
-            color: var(--task-detail-color, black);
-            margin: 8px;
-            mgt-people-picker {
-              --separator-margin: 0px 10px 0px 10px;
-            }
->>>>>>> 7f8a450d
           }
         }
 
@@ -332,20 +317,15 @@
         }
         .Picker {
           background-color: white;
-          display: block;
-          position: absolute;
           box-shadow: 0 3px 7px rgba(0, 0, 0, 0.3);
           -webkit-background-clip: padding-box;
           -moz-background-clip: padding-box;
           background-clip: padding-box;
-          width: 450px;
+          width: 350px;
           color: var(--task-detail-color, black);
-          z-index: 1;
+          margin: 8px;
           mgt-people-picker {
             --separator-margin: 0px 10px 0px 10px;
-          }
-          &.Hidden {
-            display: none;
           }
         }
 
