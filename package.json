--- conflicted
+++ resolved
@@ -16,13 +16,9 @@
   "author": "@metulev",
   "license": "MIT",
   "dependencies": {
-<<<<<<< HEAD
     "@microsoft/teams-js": "^1.4.1",
     "@webcomponents/webcomponentsjs": "^2.2.7",
-    "lit-element": "^2.0.1",
-=======
     "lit-element": "^2.1.0",
->>>>>>> 8ca7deb3
     "msal": "^0.2.4",
     "office-ui-fabric-core": "^9.6.1"
   },
